--- conflicted
+++ resolved
@@ -14,11 +14,7 @@
 import JsonFile from '@expo/json-file';
 import ngrok from '@expo/ngrok';
 import axios from 'axios';
-<<<<<<< HEAD
 import chalk from 'chalk';
-=======
-import child_process from 'child_process';
->>>>>>> c9bce3ce
 import crypto from 'crypto';
 import decache from 'decache';
 import delayAsync from 'delay-async';
@@ -1903,14 +1899,11 @@
     packagerOpts = {
       ...packagerOpts,
       ...userPackagerOpts,
-<<<<<<< HEAD
       ...(userPackagerOpts.assetExts
         ? {
             assetExts: uniq([...packagerOpts.assetExts, ...userPackagerOpts.assetExts]),
           }
         : {}),
-=======
->>>>>>> c9bce3ce
     };
 
     if (userPackagerOpts.port !== undefined && userPackagerOpts.port !== null) {
@@ -2021,173 +2014,6 @@
   return key.startsWith('REACT_NATIVE_') || key.startsWith('EXPO_');
 }
 
-<<<<<<< HEAD
-=======
-export async function startExpoServerAsync(projectRoot: string): Promise<void> {
-  _assertValidProjectRoot(projectRoot);
-  await stopExpoServerAsync(projectRoot);
-  let app = express();
-  app.use(
-    express.json({
-      limit: '10mb',
-    })
-  );
-  app.use(
-    express.urlencoded({
-      limit: '10mb',
-      extended: true,
-    })
-  );
-  if ((await Doctor.validateWithNetworkAsync(projectRoot)) === Doctor.FATAL) {
-    throw new Error(`Couldn't start project. Please fix the errors and restart the project.`);
-  } // Serve the manifest.
-  const manifestHandler = async (req: express.Request, res: express.Response) => {
-    try {
-      // We intentionally don't `await`. We want to continue trying even
-      // if there is a potential error in the package.json and don't want to slow
-      // down the request
-      Doctor.validateWithNetworkAsync(projectRoot);
-      let { exp: manifest } = readConfigJson(projectRoot);
-      // Get packager opts and then copy into bundleUrlPackagerOpts
-      let packagerOpts = await ProjectSettings.getPackagerOptsAsync(projectRoot);
-      let bundleUrlPackagerOpts = JSON.parse(JSON.stringify(packagerOpts));
-      bundleUrlPackagerOpts.urlType = 'http';
-      if (bundleUrlPackagerOpts.hostType === 'redirect') {
-        bundleUrlPackagerOpts.hostType = 'tunnel';
-      }
-      manifest.xde = true; // deprecated
-      manifest.developer = {
-        tool: Config.developerTool,
-        projectRoot,
-      };
-      manifest.packagerOpts = packagerOpts;
-      manifest.env = {};
-      for (let key of Object.keys(process.env)) {
-        if (shouldExposeEnvironmentVariableInManifest(key)) {
-          manifest.env[key] = process.env[key];
-        }
-      }
-      let platform = (req.headers['exponent-platform'] || 'ios').toString();
-      let entryPoint = Exp.determineEntryPoint(projectRoot, platform);
-      let mainModuleName = UrlUtils.guessMainModulePath(entryPoint);
-      let queryParams = await UrlUtils.constructBundleQueryParamsAsync(projectRoot, packagerOpts);
-      let path = `/${encodeURI(mainModuleName)}.bundle?platform=${encodeURIComponent(
-        platform
-      )}&${queryParams}`;
-      manifest.bundleUrl =
-        (await UrlUtils.constructBundleUrlAsync(projectRoot, bundleUrlPackagerOpts, req.hostname)) +
-        path;
-      manifest.debuggerHost = await UrlUtils.constructDebuggerHostAsync(projectRoot, req.hostname);
-      manifest.mainModuleName = mainModuleName;
-      manifest.logUrl = await UrlUtils.constructLogUrlAsync(projectRoot, req.hostname);
-      manifest.hostUri = await UrlUtils.constructHostUriAsync(projectRoot, req.hostname);
-      await _resolveManifestAssets(
-        projectRoot,
-        manifest as PublicConfig,
-        async path => manifest.bundleUrl.match(/^https?:\/\/.*?\//)[0] + 'assets/' + path
-      ); // the server normally inserts this but if we're offline we'll do it here
-      await _resolveGoogleServicesFile(projectRoot, manifest);
-      const hostUUID = await UserSettings.anonymousIdentifier();
-      let currentSession = await UserManager.getSessionAsync();
-      if (!currentSession || Config.offline) {
-        manifest.id = `@${ANONYMOUS_USERNAME}/${manifest.slug}-${hostUUID}`;
-      }
-      let manifestString = JSON.stringify(manifest);
-      if (req.headers['exponent-accept-signature']) {
-        if (_cachedSignedManifest.manifestString === manifestString) {
-          manifestString = _cachedSignedManifest.signedManifest;
-        } else {
-          if (!currentSession || Config.offline) {
-            const unsignedManifest = {
-              manifestString,
-              signature: 'UNSIGNED',
-            };
-            _cachedSignedManifest.manifestString = manifestString;
-            manifestString = JSON.stringify(unsignedManifest);
-            _cachedSignedManifest.signedManifest = manifestString;
-          } else {
-            let publishInfo = await Exp.getPublishInfoAsync(projectRoot);
-            let signedManifest = await Api.callMethodAsync(
-              'signManifest',
-              [publishInfo.args],
-              'post',
-              manifest
-            );
-            _cachedSignedManifest.manifestString = manifestString;
-            _cachedSignedManifest.signedManifest = signedManifest.response;
-            manifestString = signedManifest.response;
-          }
-        }
-      }
-      const hostInfo = {
-        host: hostUUID,
-        server: 'xdl',
-        serverVersion: require('../package.json').version,
-        serverDriver: Config.developerTool,
-        serverOS: os.platform(),
-        serverOSVersion: os.release(),
-      };
-      res.append('Exponent-Server', JSON.stringify(hostInfo));
-      res.send(manifestString);
-      Analytics.logEvent('Serve Manifest', {
-        projectRoot,
-        developerTool: Config.developerTool,
-      });
-    } catch (e) {
-      ProjectUtils.logError(projectRoot, 'expo', e.stack);
-      // 5xx = Server Error HTTP code
-      res.status(520).send({
-        error: e.toString(),
-      });
-    }
-  };
-  app.get('/', manifestHandler);
-  app.get('/manifest', manifestHandler);
-  app.get('/index.exp', manifestHandler);
-  app.post('/logs', async (req, res) => {
-    try {
-      let deviceId = req.get('Device-Id');
-      let deviceName = req.get('Device-Name');
-      if (deviceId && deviceName && req.body) {
-        _handleDeviceLogs(projectRoot, deviceId, deviceName, req.body);
-      }
-    } catch (e) {
-      ProjectUtils.logError(projectRoot, 'expo', `Error getting device logs: ${e} ${e.stack}`);
-    }
-    res.send('Success');
-  });
-  app.post('/shutdown', async (req, res) => {
-    server.close();
-    res.send('Success');
-  });
-  let expRc = await readExpRcAsync(projectRoot);
-  let expoServerPort = expRc.manifestPort ? expRc.manifestPort : await _getFreePortAsync(19000);
-  await ProjectSettings.setPackagerInfoAsync(projectRoot, {
-    expoServerPort,
-  });
-  let server = app.listen(expoServerPort, () => {
-    const info = server.address() as AddressInfo;
-    const host = info.address;
-    const port = info.port;
-    ProjectUtils.logDebug(projectRoot, 'expo', `Local server listening at http://${host}:${port}`);
-  });
-  await Exp.saveRecentExpRootAsync(projectRoot);
-}
-
-export async function stopExpoServerAsync(projectRoot: string): Promise<void> {
-  _assertValidProjectRoot(projectRoot);
-  let packagerInfo = await ProjectSettings.readPackagerInfoAsync(projectRoot);
-  if (packagerInfo && packagerInfo.expoServerPort) {
-    try {
-      await axios.post(`http://127.0.0.1:${packagerInfo.expoServerPort}/shutdown`);
-    } catch (e) {}
-  }
-  await ProjectSettings.setPackagerInfoAsync(projectRoot, {
-    expoServerPort: null,
-  });
-}
-
->>>>>>> c9bce3ce
 async function _connectToNgrokAsync(
   projectRoot: string,
   args: ngrok.NgrokOptions,

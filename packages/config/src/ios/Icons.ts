import { generateImageAsync } from '@expo/image-utils';
import * as fs from 'fs-extra';
import { join } from 'path';

import { ExpoConfig } from '../Config.types';
import { ConfigPlugin } from '../Plugin.types';
import { addWarningIOS } from '../WarningAggregator';
<<<<<<< HEAD
import { ContentsJson, ContentsJsonImageIdiom, writeContentsJsonAsync } from './AssetContents';
import { getProjectName } from './utils/Xcodeproj';

=======
import { withDangerousMod } from '../plugins/ios-plugins';
import { ContentsJson, ContentsJsonImageIdiom, writeContentsJsonAsync } from './AssetContents';
import { getProjectName } from './utils/Xcodeproj';

export const withIcons: ConfigPlugin = config => {
  return withDangerousMod(config, async config => {
    await setIconsAsync(config, config.modRequest.projectRoot);
    return config;
  });
};

>>>>>>> 95407619
const IMAGE_CACHE_NAME = 'icons';
const IMAGESET_PATH = 'Images.xcassets/AppIcon.appiconset';

// Hard-coding seemed like the clearest and safest way to implement the sizes.
export const ICON_CONTENTS: {
  idiom: ContentsJsonImageIdiom;
  sizes: { size: number; scales: (1 | 2 | 3)[] }[];
}[] = [
  {
    idiom: 'iphone',
    sizes: [
      {
        size: 20,
        scales: [2, 3],
      },
      {
        size: 29,
        scales: [1, 2, 3],
      },
      {
        size: 40,
        scales: [2, 3],
      },
      {
        size: 60,
        scales: [2, 3],
      },
      // TODO: 76x76@2x seems unused now
      // {
      //   size: 76,
      //   scales: [2],
      // },
    ],
  },
  {
    idiom: 'ipad',
    sizes: [
      {
        size: 20,
        scales: [1, 2],
      },
      {
        size: 29,
        scales: [1, 2],
      },
      {
        size: 40,
        scales: [1, 2],
      },
      {
        size: 76,
        scales: [1, 2],
      },
      {
        size: 83.5,
        scales: [2],
      },
    ],
  },
  {
    idiom: 'ios-marketing',
    sizes: [
      {
        size: 1024,
        scales: [1],
      },
    ],
  },
];

export function getIcons(config: Pick<ExpoConfig, 'icon' | 'ios'>): string | null {
  // No support for empty strings.
  return config.ios?.icon || config.icon || null;
}

export async function setIconsAsync(config: ExpoConfig, projectRoot: string) {
  const icon = getIcons(config);
  if (!icon) {
    addWarningIOS(
      'icon',
      'This is the image that your app uses on your home screen, you will need to configure it manually.'
    );
    return;
  }

  // Something like projectRoot/ios/MyApp/
  const iosNamedProjectRoot = getIosNamedProjectPath(projectRoot);

  // Ensure the Images.xcassets/AppIcon.appiconset path exists
  await fs.ensureDir(join(iosNamedProjectRoot, IMAGESET_PATH));

  // Store the image JSON data for assigning via the Contents.json
  const imagesJson: ContentsJson['images'] = [];

  // keep track of icons that have been generated so we can reuse them in the Contents.json
  const generatedIcons: Record<string, boolean> = {};

  for (const platform of ICON_CONTENTS) {
    const isMarketing = platform.idiom === 'ios-marketing';
    for (const { size, scales } of platform.sizes) {
      for (const scale of scales) {
        // The marketing icon is special because it makes no sense.
        const filename = isMarketing ? 'ItunesArtwork@2x.png' : getAppleIconName(size, scale);
        // Only create an image that hasn't already been generated.
        if (!(filename in generatedIcons)) {
          const iconSizePx = size * scale;

          // Using this method will cache the images in `.expo` based on the properties used to generate them.
          // this method also supports remote URLs and using the global sharp instance.
          const { source } = await generateImageAsync(
            { projectRoot, cacheType: IMAGE_CACHE_NAME },
            {
              src: icon,
              name: filename,
              width: iconSizePx,
              height: iconSizePx,
              removeTransparency: true,
              // The icon should be square, but if it's not then it will be cropped.
              resizeMode: 'cover',
              // Force the background color to solid white to prevent any transparency.
              // TODO: Maybe use a more adaptive option based on the icon color?
              backgroundColor: '#ffffff',
            }
          );
          // Write image buffer to the file system.
          const assetPath = join(iosNamedProjectRoot, IMAGESET_PATH, filename);
          await fs.writeFile(assetPath, source);
          // Save a reference to the generated image so we don't create a duplicate.
          generatedIcons[filename] = true;
        }
        imagesJson.push({
          idiom: platform.idiom,
          size: `${size}x${size}`,
          // @ts-ignore: template types not supported in TS yet
          scale: `${scale}x`,
          filename,
        });
      }
    }
  }

  // Finally, write the Config.json
  await writeContentsJsonAsync(join(iosNamedProjectRoot, IMAGESET_PATH), { images: imagesJson });
}

/**
 * Return the project's named iOS path: ios/MyProject/
 *
 * @param projectRoot Expo project root path.
 */
function getIosNamedProjectPath(projectRoot: string): string {
  const projectName = getProjectName(projectRoot);
  return join(projectRoot, 'ios', projectName);
}

function getAppleIconName(size: number, scale: number): string {
  return `App-Icon-${size}x${size}@${scale}x.png`;
}<|MERGE_RESOLUTION|>--- conflicted
+++ resolved
@@ -5,11 +5,6 @@
 import { ExpoConfig } from '../Config.types';
 import { ConfigPlugin } from '../Plugin.types';
 import { addWarningIOS } from '../WarningAggregator';
-<<<<<<< HEAD
-import { ContentsJson, ContentsJsonImageIdiom, writeContentsJsonAsync } from './AssetContents';
-import { getProjectName } from './utils/Xcodeproj';
-
-=======
 import { withDangerousMod } from '../plugins/ios-plugins';
 import { ContentsJson, ContentsJsonImageIdiom, writeContentsJsonAsync } from './AssetContents';
 import { getProjectName } from './utils/Xcodeproj';
@@ -21,7 +16,6 @@
   });
 };
 
->>>>>>> 95407619
 const IMAGE_CACHE_NAME = 'icons';
 const IMAGESET_PATH = 'Images.xcassets/AppIcon.appiconset';
 

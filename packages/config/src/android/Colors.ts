--- conflicted
+++ resolved
@@ -1,19 +1,3 @@
-<<<<<<< HEAD
-import { Document, getProjectResourceXMLPathAsync, readXMLAsync } from './Manifest';
-import { XMLItem } from './Styles';
-
-const BASE_STYLES_XML = `<?xml version="1.0" encoding="utf-8"?><resources></resources>`;
-
-export async function getProjectColorsXMLPathAsync(
-  projectDir: string,
-  { kind = 'values' }: { kind?: string } = {}
-): Promise<string | null> {
-  return getProjectResourceXMLPathAsync(projectDir, { kind, name: 'colors' });
-}
-
-export async function readColorsXMLAsync(path: string): Promise<Document> {
-  return readXMLAsync({ path, fallback: BASE_STYLES_XML });
-=======
 import { getResourceXMLPathAsync } from './Paths';
 import { ResourceItemXML, ResourceKind, ResourceXML } from './Resources';
 
@@ -22,7 +6,6 @@
   { kind }: { kind?: ResourceKind } = {}
 ): Promise<string> {
   return getResourceXMLPathAsync(projectRoot, { kind, name: 'colors' });
->>>>>>> 31108dd5
 }
 
 export function setColorItem(itemToAdd: ResourceItemXML, colorFileContentsJSON: ResourceXML) {
